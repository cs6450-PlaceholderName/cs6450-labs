--- conflicted
+++ resolved
@@ -78,11 +78,8 @@
 		Data:      putData,
 	}
 	response := kvs.Batch_Response{}
-<<<<<<< HEAD
-=======
 
 	call := client.rpcClient.Go("KVService.Process_Batch", &request, &response, nil)
->>>>>>> 47e68ba0
 
 	// Create a synthetic Call to return immediately
 	resultCall := &rpc.Call{
@@ -127,15 +124,12 @@
 	return h.Sum32()
 }
 
-<<<<<<< HEAD
-=======
 func hashKey(key string) uint32 {
 	h := fnv.New32a()
 	h.Write([]byte(key))
 	return h.Sum32()
 }
 
->>>>>>> 47e68ba0
 func runConnection(wg *sync.WaitGroup, hosts []string, done *atomic.Bool, workload *kvs.Workload, totalOpsCompleted *uint64, asynch bool) {
 	defer wg.Done()
 
